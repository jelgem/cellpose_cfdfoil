import setuptools
from setuptools import setup

<<<<<<< HEAD
install_deps = [
    'numpy>=1.20.0,<2.1',
    'scipy',
    'natsort',
    'tifffile',
    'tqdm',
    'numba>=0.53.0',
    'llvmlite',
    'torch>=1.6',
    'opencv-python-headless',
    'fastremap',
    'imagecodecs',
    'roifile',
]

image_deps = ['nd2', 'pynrrd']
=======
install_deps = ['numpy>=1.20.0', 'scipy', 'natsort',
                'tifffile', 'tqdm', 
                'numba>=0.53.0', 
                'llvmlite',
                'torch>=1.6',
                'opencv-python-headless',
                'fastremap',
                'imagecodecs',
                'roifile',
                'fastremap',
                ]
>>>>>>> abe04eac

gui_deps = [
    'pyqtgraph>=0.11.0rc0', "pyqt6", "pyqt6.sip", 'qtpy', 'superqt',
]

docs_deps = [
    'sphinx>=3.0',
    'sphinxcontrib-apidoc',
    'sphinx_rtd_theme',
    'sphinx-argparse',
]

distributed_deps = [
<<<<<<< HEAD
    'dask',
    'dask_image',
    'scikit-learn',
]

bioimageio_deps = [
    'bioimageio.core',
=======
        'dask',
        'dask_image',
        'scikit-learn',
        'dask[array]',
>>>>>>> abe04eac
]

try:
    import torch
    a = torch.ones(2, 3)
    from importlib.metadata import version
    ver = version("torch")
    major_version, minor_version, _ = ver.split(".")
    if major_version == "2" or int(minor_version) >= 6:
        install_deps.remove("torch>=1.6")
except:
    pass

try:
    import PyQt5
    gui_deps.remove("pyqt6")
    gui_deps.remove("pyqt6.sip")
    gui_deps.append("pyqt5")
    gui_deps.append("pyqt5.sip")
except:
    pass

try:
    import PySide2
    gui_deps.remove("pyqt6")
    gui_deps.remove("pyqt6.sip")
except:
    pass

try:
    import PySide6
    gui_deps.remove("pyqt6")
    gui_deps.remove("pyqt6.sip")
except:
    pass

with open("README.md", "r") as fh:
    long_description = fh.read()

setup(
    name="cellpose", license="BSD", author="Marius Pachitariu and Carsen Stringer",
    author_email="stringerc@janelia.hhmi.org",
    description="anatomical segmentation algorithm", long_description=long_description,
    long_description_content_type="text/markdown",
    url="https://github.com/MouseLand/cellpose", setup_requires=[
        'pytest-runner',
        'setuptools_scm',
    ], packages=setuptools.find_packages(), use_scm_version=True,
    install_requires=install_deps, tests_require=['pytest'], extras_require={
        'docs': docs_deps,
        'gui': gui_deps,
        'distributed': distributed_deps,
        'bioimageio': bioimageio_deps,
        'all': gui_deps + distributed_deps + image_deps + bioimageio_deps,
    }, include_package_data=True, classifiers=(
        "Programming Language :: Python :: 3",
        "License :: OSI Approved :: BSD License",
        "Operating System :: OS Independent",
    ), entry_points={'console_scripts': ['cellpose = cellpose.__main__:main']})<|MERGE_RESOLUTION|>--- conflicted
+++ resolved
@@ -1,7 +1,6 @@
 import setuptools
 from setuptools import setup
 
-<<<<<<< HEAD
 install_deps = [
     'numpy>=1.20.0,<2.1',
     'scipy',
@@ -18,19 +17,6 @@
 ]
 
 image_deps = ['nd2', 'pynrrd']
-=======
-install_deps = ['numpy>=1.20.0', 'scipy', 'natsort',
-                'tifffile', 'tqdm', 
-                'numba>=0.53.0', 
-                'llvmlite',
-                'torch>=1.6',
-                'opencv-python-headless',
-                'fastremap',
-                'imagecodecs',
-                'roifile',
-                'fastremap',
-                ]
->>>>>>> abe04eac
 
 gui_deps = [
     'pyqtgraph>=0.11.0rc0', "pyqt6", "pyqt6.sip", 'qtpy', 'superqt',
@@ -44,20 +30,16 @@
 ]
 
 distributed_deps = [
-<<<<<<< HEAD
     'dask',
+    'distributed',
     'dask_image',
-    'scikit-learn',
+    'yaml',
+    'zarr',
+    'dask_jobqueue',
 ]
 
 bioimageio_deps = [
     'bioimageio.core',
-=======
-        'dask',
-        'dask_image',
-        'scikit-learn',
-        'dask[array]',
->>>>>>> abe04eac
 ]
 
 try:
