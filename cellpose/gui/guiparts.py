"""
Copright © 2023 Howard Hughes Medical Institute, Authored by Carsen Stringer and Marius Pachitariu.
"""

<<<<<<< HEAD
import PyQt5
from PyQt5 import QtGui, QtCore, QtWidgets
from PyQt5.QtGui import QPainter, QPixmap
from PyQt5.QtWidgets import QApplication, QRadioButton, QWidget, QDialog, QButtonGroup, QSlider, QStyle, \
    QStyleOptionSlider, QGridLayout, QPushButton, QLabel, QLineEdit, QDialogButtonBox, QComboBox, QCheckBox
=======
from qtpy import QtGui, QtCore, QtWidgets
from qtpy.QtGui import QPainter, QPixmap
from qtpy.QtWidgets import QApplication, QRadioButton, QWidget, QDialog, QButtonGroup, QSlider, QStyle, QStyleOptionSlider, QGridLayout, QPushButton, QLabel, QLineEdit, QDialogButtonBox, QComboBox, QCheckBox
>>>>>>> 95f8d982
import pyqtgraph as pg
from pyqtgraph import functions as fn
from pyqtgraph import Point
import numpy as np
import pathlib, os

def create_channel_choose():
    # choose channel
    ChannelChoose = [QComboBox(), QComboBox()]
    ChannelLabels = []
    ChannelChoose[0].addItems(['gray','red','green','blue'])
    ChannelChoose[1].addItems(['none','red','green','blue'])
    cstr = ['chan to segment:', 'chan2 (optional): ']
    for i in range(2):
        ChannelLabels.append(QLabel(cstr[i]))
        if i==0:
            ChannelLabels[i].setToolTip('this is the channel in which the cytoplasm or nuclei exist \
            that you want to segment')
            ChannelChoose[i].setToolTip('this is the channel in which the cytoplasm or nuclei exist \
            that you want to segment')
        else:
            ChannelLabels[i].setToolTip('if <em>cytoplasm</em> model is chosen, and you also have a \
            nuclear channel, then choose the nuclear channel for this option')
            ChannelChoose[i].setToolTip('if <em>cytoplasm</em> model is chosen, and you also have a \
            nuclear channel, then choose the nuclear channel for this option')
        
    return ChannelChoose, ChannelLabels

class ModelButton(QPushButton):
    def __init__(self, parent, model_name, text):
        super().__init__()
        self.setEnabled(False)
        self.setStyleSheet(parent.styleInactive)
        self.setText(text)
        self.setFont(parent.smallfont)
        self.clicked.connect(lambda: self.press(parent))
        self.model_name = model_name
        
    def press(self, parent):
        for i in range(len(parent.StyleButtons)):
            parent.StyleButtons[i].setStyleSheet(parent.styleUnpressed)
        self.setStyleSheet(parent.stylePressed)
        parent.compute_model(self.model_name)

class TrainWindow(QDialog):
    def __init__(self, parent, model_strings):
        super().__init__(parent)
        self.setGeometry(100,100,900,350)
        self.setWindowTitle('train settings')
        self.win = QWidget(self)
        self.l0 = QGridLayout()
        self.win.setLayout(self.l0)

        yoff = 0
        qlabel = QLabel('train model w/ images + _seg.npy in current folder >>')
        qlabel.setFont(QtGui.QFont("Arial", 10, QtGui.QFont.Bold))
        
        qlabel.setAlignment(QtCore.Qt.AlignVCenter)
        self.l0.addWidget(qlabel, yoff,0,1,2)

        # choose initial model
        yoff+=1
        self.ModelChoose = QComboBox()
        self.ModelChoose.addItems(model_strings)
        self.ModelChoose.addItems(['scratch']) 
        self.ModelChoose.setFixedWidth(150)
        self.ModelChoose.setCurrentIndex(parent.training_params['model_index'])
        self.l0.addWidget(self.ModelChoose, yoff, 1,1,1)
        qlabel = QLabel('initial model: ')
        qlabel.setAlignment(QtCore.Qt.AlignRight | QtCore.Qt.AlignVCenter)
        self.l0.addWidget(qlabel, yoff,0,1,1)

        # choose channels
        self.ChannelChoose, self.ChannelLabels = create_channel_choose()
        for i in range(2):
            yoff+=1
            self.ChannelChoose[i].setFixedWidth(150)
            self.ChannelChoose[i].setCurrentIndex(parent.ChannelChoose[i].currentIndex())
            self.l0.addWidget(self.ChannelLabels[i], yoff, 0,1,1)
            self.l0.addWidget(self.ChannelChoose[i], yoff, 1,1,1)

        # choose parameters        
        labels = ['learning_rate', 'weight_decay', 'n_epochs', 'model_name']
        self.edits = []
        yoff += 1
        for i, label in enumerate(labels):
            qlabel = QLabel(label)
            qlabel.setAlignment(QtCore.Qt.AlignRight | QtCore.Qt.AlignVCenter)
            self.l0.addWidget(qlabel, i+yoff,0,1,1)
            self.edits.append(QLineEdit())
            self.edits[-1].setText(str(parent.training_params[label]))
            self.edits[-1].setFixedWidth(200)
            self.l0.addWidget(self.edits[-1], i+yoff, 1,1,1)

        yoff+=len(labels)

        yoff+=1
        qlabel = QLabel('(to remove files, click cancel then remove \nfrom folder and reopen train window)')
        self.l0.addWidget(qlabel, yoff,0,2,4)

        # click button
        yoff+=2
        QBtn = QDialogButtonBox.Ok | QDialogButtonBox.Cancel
        self.buttonBox = QDialogButtonBox(QBtn)
        self.buttonBox.accepted.connect(lambda: self.accept(parent))
        self.buttonBox.rejected.connect(self.reject)
        self.l0.addWidget(self.buttonBox, yoff, 0, 1,4)

        
        # list files in folder
        qlabel = QLabel('filenames')
        qlabel.setFont(QtGui.QFont("Arial", 8, QtGui.QFont.Bold))
        self.l0.addWidget(qlabel, 0,4,1,1)
        qlabel = QLabel('# of masks')
        qlabel.setFont(QtGui.QFont("Arial", 8, QtGui.QFont.Bold))
        self.l0.addWidget(qlabel, 0,5,1,1)
    
        for i in range(10):
            if i > len(parent.train_files) - 1:
                break
            elif i==9 and len(parent.train_files) > 10:
                label = '...'
                nmasks = '...'
            else:
                label = os.path.split(parent.train_files[i])[-1]
                nmasks = str(parent.train_labels[i].max())
            qlabel = QLabel(label)
            self.l0.addWidget(qlabel, i+1,4,1,1)
            qlabel = QLabel(nmasks)
            qlabel.setAlignment(QtCore.Qt.AlignRight | QtCore.Qt.AlignVCenter)
            self.l0.addWidget(qlabel, i+1, 5,1,1)

    def accept(self, parent):
        # set channels
        for i in range(2):
            parent.ChannelChoose[i].setCurrentIndex(self.ChannelChoose[i].currentIndex())
        # set training params
        parent.training_params = {'model_index': self.ModelChoose.currentIndex(),
                                 'learning_rate': float(self.edits[0].text()), 
                                 'weight_decay': float(self.edits[1].text()), 
                                 'n_epochs':  int(self.edits[2].text()),
                                 'model_name': self.edits[3].text()
                                 }
        self.done(1)
        
def make_quadrants(parent, yp):
    """ make quadrant buttons """
    parent.quadbtns = QButtonGroup(parent)
    for b in range(9):
        btn = QuadButton(b, ' '+str(b+1), parent)
        parent.quadbtns.addButton(btn, b)
        parent.l0.addWidget(btn, yp + parent.quadbtns.button(b).ypos, 5+parent.quadbtns.button(b).xpos, 1, 1)
        btn.setEnabled(True)
        b += 1
    parent.quadbtns.setExclusive(True)

class QuadButton(QPushButton):
    """ custom QPushButton class for quadrant plotting
        requires buttons to put into a QButtonGroup (parent.quadbtns)
         allows only 1 button to pressed at a time
    """
    def __init__(self, bid, Text, parent=None):
        super(QuadButton,self).__init__(parent)
        self.setText(Text)
        self.setCheckable(True)
        self.setStyleSheet(parent.styleUnpressed)
        self.setFont(QtGui.QFont("Arial", 8, QtGui.QFont.Bold))
        self.resize(self.minimumSizeHint())
        self.setMaximumWidth(22)
        self.xpos = bid%3
        self.ypos = int(np.floor(bid/3))
        self.clicked.connect(lambda: self.press(parent, bid))
        self.show()

    def press(self, parent, bid):
        for b in range(9):
            if parent.quadbtns.button(b).isEnabled():
                parent.quadbtns.button(b).setStyleSheet(parent.styleUnpressed)
        self.setStyleSheet(parent.stylePressed)
        self.xrange = np.array([self.xpos-.2, self.xpos+1.2]) * parent.Lx/3
        self.yrange = np.array([self.ypos-.2, self.ypos+1.2]) * parent.Ly/3
        # change the zoom
        parent.p0.setXRange(self.xrange[0], self.xrange[1])
        parent.p0.setYRange(self.yrange[0], self.yrange[1])
        parent.show()

# def horizontal_slider_style():
#     return """QSlider::groove:horizontal {
#             border: 1px solid #bbb;
#             background: black;
#             height: 10px;
#             border-radius: 4px;
#             }
#
#             QSlider::sub-page:horizontal {
#             background: qlineargradient(x1: 0, y1: 0,    x2: 0, y2: 1,
#                 stop: 0 black, stop: 1 rgb(150,255,150));
#             background: qlineargradient(x1: 0, y1: 0.2, x2: 1, y2: 1,
#                 stop: 0 black, stop: 1 rgb(150,255,150));
#             border: 1px solid #777;
#             height: 10px;
#             border-radius: 4px;
#             }
#
#             QSlider::add-page:horizontal {
#             background: black;
#             border: 1px solid #777;
#             height: 10px;
#             border-radius: 4px;
#             }
#
#             QSlider::handle:horizontal {
#             background: qlineargradient(x1:0, y1:0, x2:1, y2:1,
#                 stop:0 #eee, stop:1 #ccc);
#             border: 1px solid #777;
#             width: 13px;
#             margin-top: -2px;
#             margin-bottom: -2px;
#             border-radius: 4px;
#             }
#
#             QSlider::handle:horizontal:hover {
#             background: qlineargradient(x1:0, y1:0, x2:1, y2:1,
#                 stop:0 #fff, stop:1 #ddd);
#             border: 1px solid #444;
#             border-radius: 4px;
#             }
#
#             QSlider::sub-page:horizontal:disabled {
#             background: #bbb;
#             border-color: #999;
#             }
#
#             QSlider::add-page:horizontal:disabled {
#             background: #eee;
#             border-color: #999;
#             }
#
#             QSlider::handle:horizontal:disabled {
#             background: #eee;
#             border: 1px solid #aaa;
#             border-radius: 4px;
#             }"""

class ExampleGUI(QDialog):
    def __init__(self, parent=None):
        super(ExampleGUI, self).__init__(parent)
        self.setGeometry(100,100,1300,900)
        self.setWindowTitle('GUI layout')
        self.win = QWidget(self)
        layout = QGridLayout()
        self.win.setLayout(layout)
        guip_path = pathlib.Path.home().joinpath('.cellpose', 'cellpose_gui.png')
        guip_path = str(guip_path.resolve())
        pixmap = QPixmap(guip_path)
        label = QLabel(self)
        label.setPixmap(pixmap)
        pixmap.scaled
        layout.addWidget(label, 0, 0, 1, 1)

class HelpWindow(QDialog):
    def __init__(self, parent=None):
        super(HelpWindow, self).__init__(parent)
        self.setGeometry(100, 50, 700, 1000)
        self.setWindowTitle('cellpose help')
        self.win = QWidget(self)
        layout = QGridLayout()
        self.win.setLayout(layout)

        text_file = pathlib.Path(__file__).parent.joinpath('guihelpwindowtext.html')
        with open(str(text_file.resolve()), 'r') as f:
            text = f.read()

        label = QLabel(text)
        label.setFont(QtGui.QFont("Arial", 8))
        label.setWordWrap(True)
        layout.addWidget(label, 0, 0, 1, 1)
        self.show()


class TrainHelpWindow(QDialog):
    def __init__(self, parent=None):
        super(TrainHelpWindow, self).__init__(parent)
        self.setGeometry(100,50,700,300)
        self.setWindowTitle('training instructions')
        self.win = QWidget(self)
        layout = QGridLayout()
        self.win.setLayout(layout)

        text_file = pathlib.Path(__file__).parent.joinpath('guitrainhelpwindowtext.html')
        with open(str(text_file.resolve()), 'r') as f:
            text = f.read()

        label = QLabel(text)
        label.setFont(QtGui.QFont("Arial", 8))
        label.setWordWrap(True)
        layout.addWidget(label, 0, 0, 1, 1)
        self.show()


class TypeRadioButtons(QButtonGroup):
    def __init__(self, parent=None, row=0, col=0):
        super(TypeRadioButtons, self).__init__()
        parent.color = 0
        self.parent = parent
        self.bstr = self.parent.cell_types
        for b in range(len(self.bstr)):
            button = QRadioButton(self.bstr[b])
            button.setStyleSheet('color: rgb(190,190,190);')
            button.setFont(QtGui.QFont("Arial", 10))
            if b==0:
                button.setChecked(True)
            self.addButton(button, b)
            button.toggled.connect(lambda: self.btnpress(parent))
            self.parent.l0.addWidget(button, row+b,col,1,2)
        self.setExclusive(True)
        #self.buttons.

    def btnpress(self, parent):
       b = self.checkedId()
       self.parent.cell_type = b

class RGBRadioButtons(QButtonGroup):
    def __init__(self, parent=None, row=0, col=0):
        super(RGBRadioButtons, self).__init__()
        parent.color = 0
        self.parent = parent
        self.bstr = ["image", "gradXY", "cellprob", "gradZ"]
        #self.buttons = QButtonGroup()
        self.dropdown = []
        for b in range(len(self.bstr)):
            button = QRadioButton(self.bstr[b])
            button.setStyleSheet('color: white;')
            button.setFont(QtGui.QFont("Arial", 10))
            if b==0:
                button.setChecked(True)
            self.addButton(button, b)
            button.toggled.connect(lambda: self.btnpress(parent))
            self.parent.l0.addWidget(button, row,col+2*b,1,2)
        self.setExclusive(True)
        #self.buttons.

    def btnpress(self, parent):
       b = self.checkedId()
       self.parent.view = b
       if self.parent.loaded:
           self.parent.update_plot()


class ViewBoxNoRightDrag(pg.ViewBox):
    def __init__(self, parent=None, border=None, lockAspect=False, enableMouse=True, invertY=False, enableMenu=True, name=None, invertX=False):
        pg.ViewBox.__init__(self, None, border, lockAspect, enableMouse,
                            invertY, enableMenu, name, invertX)
        self.parent = parent
        self.axHistoryPointer = -1

    def keyPressEvent(self, ev):
        """
        This routine should capture key presses in the current view box.
        The following events are implemented:
        +/= : moves forward in the zooming stack (if it exists)
        - : moves backward in the zooming stack (if it exists)

        """
        ev.accept()
        if ev.text() == '-':
            self.scaleBy([1.1, 1.1])
        elif ev.text() in ['+', '=']:
            self.scaleBy([0.9, 0.9])
        else:
            ev.ignore()

class ImageDraw(pg.ImageItem):
    """
    **Bases:** :class:`GraphicsObject <pyqtgraph.GraphicsObject>`
    GraphicsObject displaying an image. Optimized for rapid update (ie video display).
    This item displays either a 2D numpy array (height, width) or
    a 3D array (height, width, RGBa). This array is optionally scaled (see
    :func:`setLevels <pyqtgraph.ImageItem.setLevels>`) and/or colored
    with a lookup table (see :func:`setLookupTable <pyqtgraph.ImageItem.setLookupTable>`)
    before being displayed.
    ImageItem is frequently used in conjunction with
    :class:`HistogramLUTItem <pyqtgraph.HistogramLUTItem>` or
    :class:`HistogramLUTWidget <pyqtgraph.HistogramLUTWidget>` to provide a GUI
    for controlling the levels and lookup table used to display the image.
    """

    sigImageChanged = QtCore.Signal()

    def __init__(self, image=None, viewbox=None, parent=None, **kargs):
        super(ImageDraw, self).__init__()
        #self.image=None
        #self.viewbox=viewbox
        self.levels = np.array([0,255])
        self.lut = None
        self.autoDownsample = False
        self.axisOrder = 'row-major'
        self.removable = False

        self.parent = parent
        #kernel[1,1] = 1
        self.setDrawKernel(kernel_size=self.parent.brush_size)
        self.parent.current_stroke = []
        self.parent.in_stroke = False

    def mouseClickEvent(self, ev):
        if (self.parent.masksOn or self.parent.outlinesOn) and not self.parent.removing_region:
            is_right_click = ev.button() == QtCore.Qt.RightButton
            if self.parent.loaded \
                    and (is_right_click or ev.modifiers() & QtCore.Qt.ShiftModifier and not ev.double())\
                    and not self.parent.deleting_multiple:
                if not self.parent.in_stroke:
                    ev.accept()
                    self.create_start(ev.pos())
                    self.parent.stroke_appended = False
                    self.parent.in_stroke = True
                    self.drawAt(ev.pos(), ev)
                else:
                    ev.accept()
                    self.end_stroke()
                    self.parent.in_stroke = False
            elif not self.parent.in_stroke:
                y,x = int(ev.pos().y()), int(ev.pos().x())
                if y>=0 and y<self.parent.Ly and x>=0 and x<self.parent.Lx:
                    if ev.button() == QtCore.Qt.LeftButton and not ev.double():
                        idx = self.parent.cellpix[self.parent.currentZ][y,x]
                        if idx > 0:
                            if ev.modifiers() & QtCore.Qt.ControlModifier:
                                # delete mask selected
                                self.parent.remove_cell(idx)
                            elif ev.modifiers() & QtCore.Qt.AltModifier:
                                self.parent.merge_cells(idx)
                            elif self.parent.masksOn and not self.parent.deleting_multiple:
                                self.parent.unselect_cell()
                                self.parent.select_cell(idx)
                            elif self.parent.deleting_multiple:
                                if idx in self.parent.removing_cells_list:
                                    self.parent.unselect_cell_multi(idx)
                                    self.parent.removing_cells_list.remove(idx)
                                else:
                                    self.parent.select_cell_multi(idx)
                                    self.parent.removing_cells_list.append(idx)

                        elif self.parent.masksOn and not self.parent.deleting_multiple:
                            self.parent.unselect_cell()

    def mouseDragEvent(self, ev):
        ev.ignore()
        return

    def hoverEvent(self, ev):
        #QtWidgets.QApplication.setOverrideCursor(QtCore.Qt.CrossCursor)
        if self.parent.in_stroke:
            if self.parent.in_stroke:
                # continue stroke if not at start
                self.drawAt(ev.pos())
                if self.is_at_start(ev.pos()):
                    self.end_stroke()
                    
        else:
            ev.acceptClicks(QtCore.Qt.RightButton)
            #ev.acceptClicks(QtCore.Qt.LeftButton)

    def create_start(self, pos):
        self.scatter = pg.ScatterPlotItem([pos.x()], [pos.y()], pxMode=False,
                                        pen=pg.mkPen(color=(255,0,0), width=self.parent.brush_size),
                                        size=max(3*2, self.parent.brush_size*1.8*2), brush=None)
        self.parent.p0.addItem(self.scatter)

    def is_at_start(self, pos):
        thresh_out = max(6, self.parent.brush_size*3)
        thresh_in = max(3, self.parent.brush_size*1.8)
        # first check if you ever left the start
        if len(self.parent.current_stroke) > 3:
            stroke = np.array(self.parent.current_stroke)
            dist = (((stroke[1:,1:] - stroke[:1,1:][np.newaxis,:,:])**2).sum(axis=-1))**0.5
            dist = dist.flatten()
            #print(dist)
            has_left = (dist > thresh_out).nonzero()[0]
            if len(has_left) > 0:
                first_left = np.sort(has_left)[0]
                has_returned = (dist[max(4,first_left+1):] < thresh_in).sum()
                if has_returned > 0:
                    return True
                else:
                    return False
            else:
                return False

    def end_stroke(self):
        self.parent.p0.removeItem(self.scatter)
        if not self.parent.stroke_appended:
            self.parent.strokes.append(self.parent.current_stroke)
            self.parent.stroke_appended = True
            self.parent.current_stroke = np.array(self.parent.current_stroke)
            ioutline = self.parent.current_stroke[:,3]==1
            self.parent.current_point_set.extend(list(self.parent.current_stroke[ioutline]))
            self.parent.current_stroke = []
            if self.parent.autosave:
                self.parent.add_set()
        if len(self.parent.current_point_set) > 0 and self.parent.autosave:
            self.parent.add_set()
        self.parent.in_stroke = False

    def tabletEvent(self, ev):
        pass
        #print(ev.device())
        #print(ev.pointerType())
        #print(ev.pressure())

    def drawAt(self, pos, ev=None):
        mask = self.strokemask
        set = self.parent.current_point_set
        stroke = self.parent.current_stroke
        pos = [int(pos.y()), int(pos.x())]
        dk = self.drawKernel
        kc = self.drawKernelCenter
        sx = [0,dk.shape[0]]
        sy = [0,dk.shape[1]]
        tx = [pos[0] - kc[0], pos[0] - kc[0]+ dk.shape[0]]
        ty = [pos[1] - kc[1], pos[1] - kc[1]+ dk.shape[1]]
        kcent = kc.copy()
        if tx[0]<=0:
            sx[0] = 0
            sx[1] = kc[0] + 1
            tx    = sx
            kcent[0] = 0
        if ty[0]<=0:
            sy[0] = 0
            sy[1] = kc[1] + 1
            ty    = sy
            kcent[1] = 0
        if tx[1] >= self.parent.Ly-1:
            sx[0] = dk.shape[0] - kc[0] - 1
            sx[1] = dk.shape[0]
            tx[0] = self.parent.Ly - kc[0] - 1
            tx[1] = self.parent.Ly
            kcent[0] = tx[1]-tx[0]-1
        if ty[1] >= self.parent.Lx-1:
            sy[0] = dk.shape[1] - kc[1] - 1
            sy[1] = dk.shape[1]
            ty[0] = self.parent.Lx - kc[1] - 1
            ty[1] = self.parent.Lx
            kcent[1] = ty[1]-ty[0]-1


        ts = (slice(tx[0],tx[1]), slice(ty[0],ty[1]))
        ss = (slice(sx[0],sx[1]), slice(sy[0],sy[1]))
        self.image[ts] = mask[ss]

        for ky,y in enumerate(np.arange(ty[0], ty[1], 1, int)):
            for kx,x in enumerate(np.arange(tx[0], tx[1], 1, int)):
                iscent = np.logical_and(kx==kcent[0], ky==kcent[1])
                stroke.append([self.parent.currentZ, x, y, iscent])
        self.updateImage()

    def setDrawKernel(self, kernel_size=3):
        bs = kernel_size
        kernel = np.ones((bs,bs), np.uint8)
        self.drawKernel = kernel
        self.drawKernelCenter = [int(np.floor(kernel.shape[0]/2)),
                                 int(np.floor(kernel.shape[1]/2))]
        onmask = 255 * kernel[:,:,np.newaxis]
        offmask = np.zeros((bs,bs,1))
        opamask = 100 * kernel[:,:,np.newaxis]
        self.redmask = np.concatenate((onmask,offmask,offmask,onmask), axis=-1)
        self.strokemask = np.concatenate((onmask,offmask,onmask,opamask), axis=-1)<|MERGE_RESOLUTION|>--- conflicted
+++ resolved
@@ -2,17 +2,9 @@
 Copright © 2023 Howard Hughes Medical Institute, Authored by Carsen Stringer and Marius Pachitariu.
 """
 
-<<<<<<< HEAD
-import PyQt5
-from PyQt5 import QtGui, QtCore, QtWidgets
-from PyQt5.QtGui import QPainter, QPixmap
-from PyQt5.QtWidgets import QApplication, QRadioButton, QWidget, QDialog, QButtonGroup, QSlider, QStyle, \
-    QStyleOptionSlider, QGridLayout, QPushButton, QLabel, QLineEdit, QDialogButtonBox, QComboBox, QCheckBox
-=======
 from qtpy import QtGui, QtCore, QtWidgets
 from qtpy.QtGui import QPainter, QPixmap
 from qtpy.QtWidgets import QApplication, QRadioButton, QWidget, QDialog, QButtonGroup, QSlider, QStyle, QStyleOptionSlider, QGridLayout, QPushButton, QLabel, QLineEdit, QDialogButtonBox, QComboBox, QCheckBox
->>>>>>> 95f8d982
 import pyqtgraph as pg
 from pyqtgraph import functions as fn
 from pyqtgraph import Point
@@ -199,63 +191,63 @@
         parent.p0.setYRange(self.yrange[0], self.yrange[1])
         parent.show()
 
-# def horizontal_slider_style():
-#     return """QSlider::groove:horizontal {
-#             border: 1px solid #bbb;
-#             background: black;
-#             height: 10px;
-#             border-radius: 4px;
-#             }
-#
-#             QSlider::sub-page:horizontal {
-#             background: qlineargradient(x1: 0, y1: 0,    x2: 0, y2: 1,
-#                 stop: 0 black, stop: 1 rgb(150,255,150));
-#             background: qlineargradient(x1: 0, y1: 0.2, x2: 1, y2: 1,
-#                 stop: 0 black, stop: 1 rgb(150,255,150));
-#             border: 1px solid #777;
-#             height: 10px;
-#             border-radius: 4px;
-#             }
-#
-#             QSlider::add-page:horizontal {
-#             background: black;
-#             border: 1px solid #777;
-#             height: 10px;
-#             border-radius: 4px;
-#             }
-#
-#             QSlider::handle:horizontal {
-#             background: qlineargradient(x1:0, y1:0, x2:1, y2:1,
-#                 stop:0 #eee, stop:1 #ccc);
-#             border: 1px solid #777;
-#             width: 13px;
-#             margin-top: -2px;
-#             margin-bottom: -2px;
-#             border-radius: 4px;
-#             }
-#
-#             QSlider::handle:horizontal:hover {
-#             background: qlineargradient(x1:0, y1:0, x2:1, y2:1,
-#                 stop:0 #fff, stop:1 #ddd);
-#             border: 1px solid #444;
-#             border-radius: 4px;
-#             }
-#
-#             QSlider::sub-page:horizontal:disabled {
-#             background: #bbb;
-#             border-color: #999;
-#             }
-#
-#             QSlider::add-page:horizontal:disabled {
-#             background: #eee;
-#             border-color: #999;
-#             }
-#
-#             QSlider::handle:horizontal:disabled {
-#             background: #eee;
-#             border: 1px solid #aaa;
-#             border-radius: 4px;
-#             }"""
+def horizontal_slider_style():
+    return """QSlider::groove:horizontal {
+            border: 1px solid #bbb;
+            background: black;
+            height: 10px;
+            border-radius: 4px;
+            }
+
+            QSlider::sub-page:horizontal {
+            background: qlineargradient(x1: 0, y1: 0,    x2: 0, y2: 1,
+                stop: 0 black, stop: 1 rgb(150,255,150));
+            background: qlineargradient(x1: 0, y1: 0.2, x2: 1, y2: 1,
+                stop: 0 black, stop: 1 rgb(150,255,150));
+            border: 1px solid #777;
+            height: 10px;
+            border-radius: 4px;
+            }
+
+            QSlider::add-page:horizontal {
+            background: black;
+            border: 1px solid #777;
+            height: 10px;
+            border-radius: 4px;
+            }
+
+            QSlider::handle:horizontal {
+            background: qlineargradient(x1:0, y1:0, x2:1, y2:1,
+                stop:0 #eee, stop:1 #ccc);
+            border: 1px solid #777;
+            width: 13px;
+            margin-top: -2px;
+            margin-bottom: -2px;
+            border-radius: 4px;
+            }
+
+            QSlider::handle:horizontal:hover {
+            background: qlineargradient(x1:0, y1:0, x2:1, y2:1,
+                stop:0 #fff, stop:1 #ddd);
+            border: 1px solid #444;
+            border-radius: 4px;
+            }
+
+            QSlider::sub-page:horizontal:disabled {
+            background: #bbb;
+            border-color: #999;
+            }
+
+            QSlider::add-page:horizontal:disabled {
+            background: #eee;
+            border-color: #999;
+            }
+
+            QSlider::handle:horizontal:disabled {
+            background: #eee;
+            border: 1px solid #aaa;
+            border-radius: 4px;
+            }"""
 
 class ExampleGUI(QDialog):
     def __init__(self, parent=None):
